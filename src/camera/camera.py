
# TODO This is only needed if using a logitech webcam
import os
import subprocess
os.environ["OPENCV_VIDEOIO_MSMF_ENABLE_HW_TRANSFORMS"] = "0"

import cv2
from threading import Thread, Lock
import time
import logging
import warnings
from pyueye import ueye

class PiCamera:
    def __init__(self, device_index=0):
        self.device_index = device_index
        self.stream = None
        self.lock = Lock()
        self.frame = None
        self._stopped = False
        self.device_path = f"/dev/video{device_index}"
        self.use_ids = False
        self.mem_ptr = None
        self.mem_id = None
        self.sensor_width = None
        self.sensor_height = None
        self.h_cam = None
        self.exposure_index = 1
        # This range of exposures is suitable for a Logitech C920 webcam
        self.exposures = [5, 10, 20, 39, 78, 156, 312, 625, 1250, 2047]
        self.wb = 4000
        self.logger = logging.getLogger(__name__)
        self.is_recording = False
        self.video_writer = None
        self.is_stream_video = False
        self.video_reader: cv2.VideoCapture = None
        self.video_frame_count = -1
        self.current_frame_idx = 0
        self.pause_callback = None
    
    def apply_settings(self):
        """Apply stored exposure and white balance to camera"""
        self.logger.debug("Applying camera settings: exposure=%d, white_balance=%d", self.exposure_index, self.wb)
        subprocess.run(['v4l2-ctl', '-d', self.device_path, '-c', 'auto_exposure=1'])
        subprocess.run(['v4l2-ctl', '-d', self.device_path, '-c', 'exposure_dynamic_framerate=0'])
        subprocess.run(['v4l2-ctl', '-d', self.device_path, '-c', 'gain=0'])
        subprocess.run(['v4l2-ctl', '-d', self.device_path, '-c', f'exposure_time_absolute={self.exposures[self.exposure_index]}'])
        subprocess.run(['v4l2-ctl', '-d', self.device_path, '-c', 'white_balance_automatic=0'])
        subprocess.run(['v4l2-ctl', '-d', self.device_path, '-c', f'white_balance_temperature={self.wb}'])
        
    def enable_auto_settings(self):
        """Enable automatic camera adjustments"""
        subprocess.run(['v4l2-ctl', '-d', self.device_path, '-c', 'auto_exposure=3'])
        subprocess.run(['v4l2-ctl', '-d', self.device_path, '-c', 'white_balance_automatic=1'])
        subprocess.run(['v4l2-ctl', '-d', self.device_path, '-c', 'exposure_dynamic_framerate=1'])
        
    def list_cameras(self):
        """List all available camera devices"""
        self.logger.info("Creating a list of available camera devices...")
        self.logger.info("(The following OpenCV warnings can safely be ignored)")
        camera_list = []

        h_cam = ueye.HIDS(0)
        ret = ueye.is_InitCamera(h_cam, None)

        if ret == ueye.IS_SUCCESS:
            camera_list.append({"index": 0, "name": "IDS Camera"})
            self.use_ids = True
            ueye.is_ExitCamera(h_cam)
            return camera_list

        for i in range(10):  # Check first 10 indexes if no IDS camera is found
            self.logger.debug(f"trying out cam {i}")
            
            cap = cv2.VideoCapture(i, cv2.CAP_DSHOW)
            if cap.isOpened():
                ret, cam = cap.read()
                if ret is not None and cam is not None:
                    camera_list.append({"index": i, "name": f"Camera {i}"})
                cap.release()
        return camera_list
        
    def start(self):
        """Start capture from specified device"""
        self._stopped = False

        if self.use_ids:
            self.logger.info("Using IDS camera")
            self.h_cam = ueye.HIDS(0)

            ret = ueye.is_InitCamera(self.h_cam, None)
            if ret != ueye.IS_SUCCESS:
                raise RuntimeError("Failed to initialize IDS camera")
            # set color depth to 8-bit BGR
            ueye.is_SetColorMode(self.h_cam, ueye.IS_CM_BGR8_PACKED)
            # Set 2x2 binning for better performance
            ueye.is_SetBinning(self.h_cam, ueye.IS_BINNING_2X_VERTICAL | ueye.IS_BINNING_2X_HORIZONTAL)

            self.sensor_width = ueye.FDT_CMD_GET_HORIZONTAL_RESOLUTION(self.h_cam)
            self.sensor_height = ueye.FDT_CMD_GET_VERTICAL_RESOLUTION(self.h_cam)
            aoi = ueye.IS_RECT()
            aoi.s32X = ueye.INT(0)
            aoi.s32Y = ueye.INT(0)
            aoi.s32Width = ueye.INT(self.sensor_width // 2)
            aoi.s32Height = ueye.INT(self.sensor_height // 2)
            ueye.is_AOI(self.hCam, ueye.IS_AOI_IMAGE_SET_AOI, aoi, ueye.sizeof(aoi))

            self.stream = self.h_cam
            Thread(target=self._capture_loop_ids, daemon=True).start()
            self.logger.info("Started IDS camera thread")
            return
        else:
            self.stream = cv2.VideoCapture(self.device_index)
            if not self.stream.isOpened():
                raise RuntimeError(f"Failed to open camera at index {self.device_index}")        
            Thread(target=self._capture_loop, daemon=True).start()
            self.logger.info(f"Started camera thread for device {self.device_index}")

    def switch_camera(self, new_index):
        """Switch to a different camera device"""
        self.stop()
        self.device_index = new_index
        if self.use_ids:
            # For IDS, device_path is not used
            self.logger.info("Switching to IDS camera (index ignored)")
        else:
            self.device_path = f"/dev/video{new_index}"
        self.stored_settings = None  # Reset stored settings
        self.start()
    
    def _capture_loop(self):
        while not self._stopped:
            # Take the frame either from camera or from a video file
            ret, frame = self.video_reader.read() if self.is_stream_video else self.stream.read()
            if ret:
                with self.lock:
                    self.frame = frame
                    if self.is_stream_video:
                        self.current_frame_idx += 1
                    if self.video_frame_count == self.current_frame_idx and self.pause_callback is not None:
                        self.pause_callback()
                # Record frames to file is the flag is set
                if getattr(self, 'is_recording', False):
                    self.video_writer.write(frame)
            time.sleep(0.03)  # ~30 FPS

    def _capture_loop_ids(self):
        while not self._stopped:
            array = ueye.get_data(self.mem_ptr, self.sensor_width, self.sensor_height, 24, self.mem_id, copy=True)
            with self.lock:
                self.frame = array.copy()
            time.sleep(0.03)
            
    def get_frame(self):
        with self.lock:
            return self.frame.copy() if self.frame is not None else None
            
    def stop(self):
        self.logger.info(f"Stopped camera {self.device_index}")
        self._stopped = True
<<<<<<< HEAD
        if self.use_ids:
            if hasattr(self, "hCam"):
                ueye.is_StopLiveVideo(self.hCam, ueye.IS_FORCE_VIDEO_STOP)
                ueye.is_ExitCamera(self.hCam)
                del self.hCam
        else:
            if self.stream is not None:
                self.stream.release()
                self.stream = None
=======
        if self.stream is not None:
            self.stream.release()
            self.stream = None

    def start_recording(self, filename):
        # Ensure the recordings directory exists
        recordings_dir = os.path.join(os.getcwd(), "recordings")
        os.makedirs(recordings_dir, exist_ok=True)
        filepath = os.path.join(recordings_dir, filename)

        fourcc = cv2.VideoWriter_fourcc(*'mp4v')
        self.video_writer = cv2.VideoWriter(filepath, fourcc, 20.0, (self.frame.shape[1], self.frame.shape[0]), isColor=True)
        if not self.video_writer.isOpened():
            self.logger.error(f"Failed to open VideoWriter for {filepath}")
            return False
        self.is_recording = True
        self.logger.info(f"Started recording to {filepath}")
        return True

    def stop_recording(self):
        if hasattr(self, 'video_writer') and self.video_writer is not None:
            self.video_writer.release()
            self.is_recording = False
            self.logger.info("Stopped recording.")
            
    def reset_video_reader(self):
        self.is_stream_video = False
        self.video_reader.release()
        self.video_reader = None
        self.current_frame_idx = 0
>>>>>>> 8edd1b75
<|MERGE_RESOLUTION|>--- conflicted
+++ resolved
@@ -158,7 +158,6 @@
     def stop(self):
         self.logger.info(f"Stopped camera {self.device_index}")
         self._stopped = True
-<<<<<<< HEAD
         if self.use_ids:
             if hasattr(self, "hCam"):
                 ueye.is_StopLiveVideo(self.hCam, ueye.IS_FORCE_VIDEO_STOP)
@@ -168,10 +167,6 @@
             if self.stream is not None:
                 self.stream.release()
                 self.stream = None
-=======
-        if self.stream is not None:
-            self.stream.release()
-            self.stream = None
 
     def start_recording(self, filename):
         # Ensure the recordings directory exists
@@ -198,5 +193,4 @@
         self.is_stream_video = False
         self.video_reader.release()
         self.video_reader = None
-        self.current_frame_idx = 0
->>>>>>> 8edd1b75
+        self.current_frame_idx = 0